##### PORTUGUESE #####

<<<<<<< HEAD
>>> Accuracy on average: 82.00%

>> Detection of 1000 single words (average length: 8 chars)
Accuracy: 60.40%
Erroneously classified as SPANISH: 7.90%, ITALIAN: 4.00%, CATALAN: 3.50%, LATIN: 2.50%, FRENCH: 1.80%, ENGLISH: 1.70%, BASQUE: 1.50%, ESPERANTO: 1.50%, ROMANIAN: 1.10%, SHONA: 0.90%, FINNISH: 0.80%, INDONESIAN: 0.80%, ESTONIAN: 0.70%, DANISH: 0.70%, GERMAN: 0.70%, WELSH: 0.50%, TSWANA: 0.50%, MALAY: 0.50%, KLINGON: 0.50%, SWEDISH: 0.50%, NYNORSK: 0.40%, SWAHILI: 0.40%, DUTCH: 0.40%, VIETNAMESE: 0.40%, BOSNIAN: 0.40%, TSONGA: 0.40%, CROATIAN: 0.40%, XHOSA: 0.30%, SOMALI: 0.30%, YORUBA: 0.30%, IRISH: 0.30%, SLOVAK: 0.30%, ALBANIAN: 0.30%, TAGALOG: 0.30%, LITHUANIAN: 0.20%, CZECH: 0.20%, AFRIKAANS: 0.20%, POLISH: 0.20%, SOTHO: 0.20%, BOKMAL: 0.20%, TURKISH: 0.20%, ICELANDIC: 0.20%, HUNGARIAN: 0.20%, LATVIAN: 0.10%, AZERBAIJANI: 0.10%, SLOVENE: 0.10%
=======
>>> Accuracy on average: 82.07%

>> Detection of 1000 single words (average length: 8 chars)
Accuracy: 60.60%
Erroneously classified as SPANISH: 8.00%, ITALIAN: 4.00%, CATALAN: 3.50%, LATIN: 2.50%, FRENCH: 1.80%, ENGLISH: 1.70%, BASQUE: 1.50%, ESPERANTO: 1.50%, ROMANIAN: 1.10%, SHONA: 0.90%, FINNISH: 0.80%, INDONESIAN: 0.80%, ESTONIAN: 0.70%, DANISH: 0.70%, GERMAN: 0.70%, WELSH: 0.50%, TSWANA: 0.50%, MALAY: 0.50%, SWEDISH: 0.50%, NYNORSK: 0.40%, SWAHILI: 0.40%, DUTCH: 0.40%, SOMALI: 0.40%, VIETNAMESE: 0.40%, BOSNIAN: 0.40%, TSONGA: 0.40%, CROATIAN: 0.40%, XHOSA: 0.30%, YORUBA: 0.30%, IRISH: 0.30%, SLOVAK: 0.30%, ALBANIAN: 0.30%, TAGALOG: 0.30%, LITHUANIAN: 0.20%, CZECH: 0.20%, AFRIKAANS: 0.20%, POLISH: 0.20%, SOTHO: 0.20%, BOKMAL: 0.20%, TURKISH: 0.20%, ICELANDIC: 0.20%, HUNGARIAN: 0.20%, LATVIAN: 0.10%, AZERBAIJANI: 0.10%, GANDA: 0.10%, SLOVENE: 0.10%
>>>>>>> 28a5eb03

>> Detection of 1000 word pairs (average length: 16 chars)
Accuracy: 87.00%
Erroneously classified as SPANISH: 4.60%, CATALAN: 1.40%, ENGLISH: 1.30%, ITALIAN: 1.00%, ESPERANTO: 0.60%, AFRIKAANS: 0.40%, LATIN: 0.40%, ROMANIAN: 0.40%, SWAHILI: 0.20%, FRENCH: 0.20%, TSWANA: 0.20%, HUNGARIAN: 0.20%, BASQUE: 0.20%, CROATIAN: 0.20%, GERMAN: 0.20%, TAGALOG: 0.20%, INDONESIAN: 0.10%, TURKISH: 0.10%, SLOVENE: 0.10%, YORUBA: 0.10%, DUTCH: 0.10%, SLOVAK: 0.10%, CZECH: 0.10%, TSONGA: 0.10%, DANISH: 0.10%, ESTONIAN: 0.10%, SHONA: 0.10%, FINNISH: 0.10%, XHOSA: 0.10%

>> Detection of 1000 sentences (average length: 127 chars)
Accuracy: 98.60%
Erroneously classified as ENGLISH: 0.30%, YORUBA: 0.20%, CATALAN: 0.20%, FRENCH: 0.20%, SPANISH: 0.20%, NYNORSK: 0.10%, SOTHO: 0.10%, ESPERANTO: 0.10%

>> Exact values: 82.0 60.4 87.0 98.6<|MERGE_RESOLUTION|>--- conflicted
+++ resolved
@@ -1,18 +1,10 @@
 ##### PORTUGUESE #####
 
-<<<<<<< HEAD
->>> Accuracy on average: 82.00%
-
->> Detection of 1000 single words (average length: 8 chars)
-Accuracy: 60.40%
-Erroneously classified as SPANISH: 7.90%, ITALIAN: 4.00%, CATALAN: 3.50%, LATIN: 2.50%, FRENCH: 1.80%, ENGLISH: 1.70%, BASQUE: 1.50%, ESPERANTO: 1.50%, ROMANIAN: 1.10%, SHONA: 0.90%, FINNISH: 0.80%, INDONESIAN: 0.80%, ESTONIAN: 0.70%, DANISH: 0.70%, GERMAN: 0.70%, WELSH: 0.50%, TSWANA: 0.50%, MALAY: 0.50%, KLINGON: 0.50%, SWEDISH: 0.50%, NYNORSK: 0.40%, SWAHILI: 0.40%, DUTCH: 0.40%, VIETNAMESE: 0.40%, BOSNIAN: 0.40%, TSONGA: 0.40%, CROATIAN: 0.40%, XHOSA: 0.30%, SOMALI: 0.30%, YORUBA: 0.30%, IRISH: 0.30%, SLOVAK: 0.30%, ALBANIAN: 0.30%, TAGALOG: 0.30%, LITHUANIAN: 0.20%, CZECH: 0.20%, AFRIKAANS: 0.20%, POLISH: 0.20%, SOTHO: 0.20%, BOKMAL: 0.20%, TURKISH: 0.20%, ICELANDIC: 0.20%, HUNGARIAN: 0.20%, LATVIAN: 0.10%, AZERBAIJANI: 0.10%, SLOVENE: 0.10%
-=======
 >>> Accuracy on average: 82.07%
 
 >> Detection of 1000 single words (average length: 8 chars)
 Accuracy: 60.60%
 Erroneously classified as SPANISH: 8.00%, ITALIAN: 4.00%, CATALAN: 3.50%, LATIN: 2.50%, FRENCH: 1.80%, ENGLISH: 1.70%, BASQUE: 1.50%, ESPERANTO: 1.50%, ROMANIAN: 1.10%, SHONA: 0.90%, FINNISH: 0.80%, INDONESIAN: 0.80%, ESTONIAN: 0.70%, DANISH: 0.70%, GERMAN: 0.70%, WELSH: 0.50%, TSWANA: 0.50%, MALAY: 0.50%, SWEDISH: 0.50%, NYNORSK: 0.40%, SWAHILI: 0.40%, DUTCH: 0.40%, SOMALI: 0.40%, VIETNAMESE: 0.40%, BOSNIAN: 0.40%, TSONGA: 0.40%, CROATIAN: 0.40%, XHOSA: 0.30%, YORUBA: 0.30%, IRISH: 0.30%, SLOVAK: 0.30%, ALBANIAN: 0.30%, TAGALOG: 0.30%, LITHUANIAN: 0.20%, CZECH: 0.20%, AFRIKAANS: 0.20%, POLISH: 0.20%, SOTHO: 0.20%, BOKMAL: 0.20%, TURKISH: 0.20%, ICELANDIC: 0.20%, HUNGARIAN: 0.20%, LATVIAN: 0.10%, AZERBAIJANI: 0.10%, GANDA: 0.10%, SLOVENE: 0.10%
->>>>>>> 28a5eb03
 
 >> Detection of 1000 word pairs (average length: 16 chars)
 Accuracy: 87.00%
@@ -22,4 +14,4 @@
 Accuracy: 98.60%
 Erroneously classified as ENGLISH: 0.30%, YORUBA: 0.20%, CATALAN: 0.20%, FRENCH: 0.20%, SPANISH: 0.20%, NYNORSK: 0.10%, SOTHO: 0.10%, ESPERANTO: 0.10%
 
->> Exact values: 82.0 60.4 87.0 98.6+>> Exact values: 82.06666666666666 60.6 87.0 98.6