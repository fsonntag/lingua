--- conflicted
+++ resolved
@@ -1,16 +1,5 @@
 ##### GANDA #####
 
-<<<<<<< HEAD
->>> Accuracy on average: 91.30%
-
->> Detection of 1000 single words (average length: 9 chars)
-Accuracy: 78.60%
-Erroneously classified as SWAHILI: 2.70%, ZULU: 2.20%, SHONA: 2.10%, XHOSA: 1.60%, SOMALI: 1.50%, TSONGA: 1.30%, TSWANA: 1.10%, ENGLISH: 1.00%, LATIN: 0.80%, KLINGON: 0.80%, SOTHO: 0.60%, MALAY: 0.60%, TAGALOG: 0.50%, INDONESIAN: 0.40%, FINNISH: 0.30%, GERMAN: 0.30%, FRENCH: 0.30%, BOKMAL: 0.30%, ROMANIAN: 0.30%, POLISH: 0.30%, ESTONIAN: 0.20%, ITALIAN: 0.20%, AFRIKAANS: 0.20%, YORUBA: 0.20%, CROATIAN: 0.10%, LATVIAN: 0.10%, WELSH: 0.10%, ICELANDIC: 0.10%, IRISH: 0.10%, SWEDISH: 0.10%, BOSNIAN: 0.10%, CATALAN: 0.10%, PORTUGUESE: 0.10%, NYNORSK: 0.10%, SLOVENE: 0.10%, TURKISH: 0.10%, LITHUANIAN: 0.10%, AZERBAIJANI: 0.10%, BASQUE: 0.10%, DANISH: 0.10%
-
->> Detection of 1000 word pairs (average length: 17 chars)
-Accuracy: 95.30%
-Erroneously classified as SWAHILI: 1.00%, ENGLISH: 0.50%, SHONA: 0.50%, SOTHO: 0.40%, ZULU: 0.40%, TSONGA: 0.40%, YORUBA: 0.20%, CROATIAN: 0.10%, MALAY: 0.10%, SLOVENE: 0.10%, TAGALOG: 0.10%, BASQUE: 0.10%, KLINGON: 0.10%, BOKMAL: 0.10%, DUTCH: 0.10%, AFRIKAANS: 0.10%, BOSNIAN: 0.10%, ROMANIAN: 0.10%, ITALIAN: 0.10%, XHOSA: 0.10%
-=======
 >>> Accuracy on average: 91.47%
 
 >> Detection of 1000 single words (average length: 9 chars)
@@ -20,10 +9,9 @@
 >> Detection of 1000 word pairs (average length: 17 chars)
 Accuracy: 95.30%
 Erroneously classified as SWAHILI: 1.00%, ENGLISH: 0.50%, SHONA: 0.50%, SOTHO: 0.40%, ZULU: 0.40%, TSONGA: 0.40%, YORUBA: 0.20%, CROATIAN: 0.10%, MALAY: 0.10%, SLOVENE: 0.10%, TAGALOG: 0.10%, BASQUE: 0.10%, DANISH: 0.10%, BOKMAL: 0.10%, DUTCH: 0.10%, AFRIKAANS: 0.10%, BOSNIAN: 0.10%, ROMANIAN: 0.10%, ITALIAN: 0.10%, XHOSA: 0.10%
->>>>>>> 28a5eb03
 
 >> Detection of 1000 sentences (average length: 125 chars)
 Accuracy: 100.00%
 Erroneously classified as 
 
->> Exact values: 91.3 78.60000000000001 95.3 100.0+>> Exact values: 91.46666666666665 79.10000000000001 95.3 100.0