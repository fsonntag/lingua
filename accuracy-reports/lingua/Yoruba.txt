##### YORUBA #####

<<<<<<< HEAD
>>> Accuracy on average: 67.00%

>> Detection of 1000 single words (average length: 7 chars)
Accuracy: 36.40%
Erroneously classified as ENGLISH: 5.20%, VIETNAMESE: 4.90%, CATALAN: 4.60%, LATIN: 3.90%, ITALIAN: 3.60%, FRENCH: 3.10%, SWAHILI: 2.70%, SHONA: 2.10%, SOMALI: 1.70%, INDONESIAN: 1.60%, TAGALOG: 1.60%, TSONGA: 1.50%, GANDA: 1.50%, SOTHO: 1.50%, SPANISH: 1.50%, MALAY: 1.40%, PORTUGUESE: 1.30%, GERMAN: 1.20%, TSWANA: 1.20%, ESTONIAN: 1.10%, ESPERANTO: 1.00%, BASQUE: 1.00%, KLINGON: 1.00%, FINNISH: 0.90%, XHOSA: 0.90%, ROMANIAN: 0.80%, IRISH: 0.80%, WELSH: 0.80%, AFRIKAANS: 0.70%, HUNGARIAN: 0.70%, TURKISH: 0.70%, LATVIAN: 0.60%, SLOVAK: 0.60%, ZULU: 0.50%, LITHUANIAN: 0.50%, BOSNIAN: 0.50%, DANISH: 0.50%, POLISH: 0.50%, SWEDISH: 0.50%, ICELANDIC: 0.50%, ALBANIAN: 0.40%, SLOVENE: 0.40%, CROATIAN: 0.40%, NYNORSK: 0.40%, DUTCH: 0.30%, CZECH: 0.20%, BOKMAL: 0.20%, AZERBAIJANI: 0.10%

>> Detection of 1000 word pairs (average length: 15 chars)
Accuracy: 72.30%
Erroneously classified as ENGLISH: 4.10%, CATALAN: 2.10%, SWAHILI: 1.90%, LATIN: 1.80%, PORTUGUESE: 1.30%, ITALIAN: 1.20%, VIETNAMESE: 1.20%, FRENCH: 1.10%, SOTHO: 1.10%, BASQUE: 1.00%, TSWANA: 0.90%, SPANISH: 0.90%, TAGALOG: 0.60%, SHONA: 0.60%, TSONGA: 0.60%, XHOSA: 0.60%, SOMALI: 0.50%, BOKMAL: 0.50%, KLINGON: 0.50%, ESTONIAN: 0.50%, GERMAN: 0.50%, BOSNIAN: 0.50%, DUTCH: 0.40%, MALAY: 0.40%, GANDA: 0.30%, TURKISH: 0.30%, ICELANDIC: 0.30%, ZULU: 0.30%, DANISH: 0.20%, SWEDISH: 0.20%, HUNGARIAN: 0.20%, ROMANIAN: 0.20%, WELSH: 0.20%, IRISH: 0.10%, CROATIAN: 0.10%, SLOVAK: 0.10%, FINNISH: 0.10%, POLISH: 0.10%, INDONESIAN: 0.10%, SLOVENE: 0.10%

>> Detection of 1000 sentences (average length: 86 chars)
Accuracy: 92.30%
Erroneously classified as VIETNAMESE: 3.50%, CATALAN: 0.90%, ENGLISH: 0.60%, SWAHILI: 0.60%, PORTUGUESE: 0.30%, SLOVAK: 0.30%, GANDA: 0.20%, XHOSA: 0.20%, KLINGON: 0.20%, HUNGARIAN: 0.20%, ICELANDIC: 0.10%, CZECH: 0.10%, ITALIAN: 0.10%, TSONGA: 0.10%, BASQUE: 0.10%, LATVIAN: 0.10%, INDONESIAN: 0.10%
=======
>>> Accuracy on average: 67.17%

>> Detection of 1000 single words (average length: 7 chars)
Accuracy: 36.80%
Erroneously classified as ENGLISH: 5.20%, VIETNAMESE: 4.90%, CATALAN: 4.60%, LATIN: 3.90%, ITALIAN: 3.60%, FRENCH: 3.10%, SWAHILI: 2.80%, SHONA: 2.10%, SOMALI: 1.70%, TSONGA: 1.60%, SOTHO: 1.60%, INDONESIAN: 1.60%, TAGALOG: 1.60%, GANDA: 1.50%, SPANISH: 1.50%, MALAY: 1.40%, PORTUGUESE: 1.30%, GERMAN: 1.20%, TSWANA: 1.20%, ESPERANTO: 1.10%, ESTONIAN: 1.10%, BASQUE: 1.00%, FINNISH: 0.90%, XHOSA: 0.90%, ROMANIAN: 0.80%, AFRIKAANS: 0.80%, IRISH: 0.80%, WELSH: 0.80%, HUNGARIAN: 0.70%, TURKISH: 0.70%, LATVIAN: 0.60%, SLOVAK: 0.60%, ALBANIAN: 0.50%, ZULU: 0.50%, LITHUANIAN: 0.50%, BOSNIAN: 0.50%, DANISH: 0.50%, POLISH: 0.50%, SWEDISH: 0.50%, ICELANDIC: 0.50%, SLOVENE: 0.40%, CROATIAN: 0.40%, NYNORSK: 0.40%, DUTCH: 0.30%, CZECH: 0.20%, BOKMAL: 0.20%, AZERBAIJANI: 0.10%

>> Detection of 1000 word pairs (average length: 15 chars)
Accuracy: 72.40%
Erroneously classified as ENGLISH: 4.10%, CATALAN: 2.10%, SWAHILI: 1.90%, LATIN: 1.80%, PORTUGUESE: 1.30%, ITALIAN: 1.20%, VIETNAMESE: 1.20%, FRENCH: 1.10%, SOTHO: 1.10%, BASQUE: 1.00%, TSWANA: 0.90%, SPANISH: 0.90%, TSONGA: 0.70%, SOMALI: 0.60%, TAGALOG: 0.60%, SHONA: 0.60%, XHOSA: 0.60%, BOKMAL: 0.50%, ESTONIAN: 0.50%, GERMAN: 0.50%, BOSNIAN: 0.50%, DUTCH: 0.40%, MALAY: 0.40%, GANDA: 0.30%, TURKISH: 0.30%, ICELANDIC: 0.30%, ZULU: 0.30%, DANISH: 0.20%, SWEDISH: 0.20%, HUNGARIAN: 0.20%, ROMANIAN: 0.20%, INDONESIAN: 0.20%, WELSH: 0.20%, IRISH: 0.10%, CROATIAN: 0.10%, SLOVAK: 0.10%, FINNISH: 0.10%, POLISH: 0.10%, AFRIKAANS: 0.10%, SLOVENE: 0.10%

>> Detection of 1000 sentences (average length: 86 chars)
Accuracy: 92.30%
Erroneously classified as VIETNAMESE: 3.50%, CATALAN: 0.90%, ENGLISH: 0.60%, SWAHILI: 0.60%, PORTUGUESE: 0.30%, SLOVAK: 0.30%, GANDA: 0.20%, XHOSA: 0.20%, HUNGARIAN: 0.20%, ICELANDIC: 0.10%, CZECH: 0.10%, ITALIAN: 0.10%, SOTHO: 0.10%, TSONGA: 0.10%, BASQUE: 0.10%, TAGALOG: 0.10%, LATVIAN: 0.10%, INDONESIAN: 0.10%
>>>>>>> 28a5eb03

>> Exact values: 67.0 36.4 72.3 92.30000000000001<|MERGE_RESOLUTION|>--- conflicted
+++ resolved
@@ -1,20 +1,5 @@
 ##### YORUBA #####
 
-<<<<<<< HEAD
->>> Accuracy on average: 67.00%
-
->> Detection of 1000 single words (average length: 7 chars)
-Accuracy: 36.40%
-Erroneously classified as ENGLISH: 5.20%, VIETNAMESE: 4.90%, CATALAN: 4.60%, LATIN: 3.90%, ITALIAN: 3.60%, FRENCH: 3.10%, SWAHILI: 2.70%, SHONA: 2.10%, SOMALI: 1.70%, INDONESIAN: 1.60%, TAGALOG: 1.60%, TSONGA: 1.50%, GANDA: 1.50%, SOTHO: 1.50%, SPANISH: 1.50%, MALAY: 1.40%, PORTUGUESE: 1.30%, GERMAN: 1.20%, TSWANA: 1.20%, ESTONIAN: 1.10%, ESPERANTO: 1.00%, BASQUE: 1.00%, KLINGON: 1.00%, FINNISH: 0.90%, XHOSA: 0.90%, ROMANIAN: 0.80%, IRISH: 0.80%, WELSH: 0.80%, AFRIKAANS: 0.70%, HUNGARIAN: 0.70%, TURKISH: 0.70%, LATVIAN: 0.60%, SLOVAK: 0.60%, ZULU: 0.50%, LITHUANIAN: 0.50%, BOSNIAN: 0.50%, DANISH: 0.50%, POLISH: 0.50%, SWEDISH: 0.50%, ICELANDIC: 0.50%, ALBANIAN: 0.40%, SLOVENE: 0.40%, CROATIAN: 0.40%, NYNORSK: 0.40%, DUTCH: 0.30%, CZECH: 0.20%, BOKMAL: 0.20%, AZERBAIJANI: 0.10%
-
->> Detection of 1000 word pairs (average length: 15 chars)
-Accuracy: 72.30%
-Erroneously classified as ENGLISH: 4.10%, CATALAN: 2.10%, SWAHILI: 1.90%, LATIN: 1.80%, PORTUGUESE: 1.30%, ITALIAN: 1.20%, VIETNAMESE: 1.20%, FRENCH: 1.10%, SOTHO: 1.10%, BASQUE: 1.00%, TSWANA: 0.90%, SPANISH: 0.90%, TAGALOG: 0.60%, SHONA: 0.60%, TSONGA: 0.60%, XHOSA: 0.60%, SOMALI: 0.50%, BOKMAL: 0.50%, KLINGON: 0.50%, ESTONIAN: 0.50%, GERMAN: 0.50%, BOSNIAN: 0.50%, DUTCH: 0.40%, MALAY: 0.40%, GANDA: 0.30%, TURKISH: 0.30%, ICELANDIC: 0.30%, ZULU: 0.30%, DANISH: 0.20%, SWEDISH: 0.20%, HUNGARIAN: 0.20%, ROMANIAN: 0.20%, WELSH: 0.20%, IRISH: 0.10%, CROATIAN: 0.10%, SLOVAK: 0.10%, FINNISH: 0.10%, POLISH: 0.10%, INDONESIAN: 0.10%, SLOVENE: 0.10%
-
->> Detection of 1000 sentences (average length: 86 chars)
-Accuracy: 92.30%
-Erroneously classified as VIETNAMESE: 3.50%, CATALAN: 0.90%, ENGLISH: 0.60%, SWAHILI: 0.60%, PORTUGUESE: 0.30%, SLOVAK: 0.30%, GANDA: 0.20%, XHOSA: 0.20%, KLINGON: 0.20%, HUNGARIAN: 0.20%, ICELANDIC: 0.10%, CZECH: 0.10%, ITALIAN: 0.10%, TSONGA: 0.10%, BASQUE: 0.10%, LATVIAN: 0.10%, INDONESIAN: 0.10%
-=======
 >>> Accuracy on average: 67.17%
 
 >> Detection of 1000 single words (average length: 7 chars)
@@ -28,6 +13,5 @@
 >> Detection of 1000 sentences (average length: 86 chars)
 Accuracy: 92.30%
 Erroneously classified as VIETNAMESE: 3.50%, CATALAN: 0.90%, ENGLISH: 0.60%, SWAHILI: 0.60%, PORTUGUESE: 0.30%, SLOVAK: 0.30%, GANDA: 0.20%, XHOSA: 0.20%, HUNGARIAN: 0.20%, ICELANDIC: 0.10%, CZECH: 0.10%, ITALIAN: 0.10%, SOTHO: 0.10%, TSONGA: 0.10%, BASQUE: 0.10%, TAGALOG: 0.10%, LATVIAN: 0.10%, INDONESIAN: 0.10%
->>>>>>> 28a5eb03
 
->> Exact values: 67.0 36.4 72.3 92.30000000000001+>> Exact values: 67.16666666666667 36.8 72.39999999999999 92.30000000000001