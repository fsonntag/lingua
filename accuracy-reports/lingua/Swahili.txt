##### SWAHILI #####

<<<<<<< HEAD
>>> Accuracy on average: 79.77%

>> Detection of 1000 single words (average length: 8 chars)
Accuracy: 57.60%
Erroneously classified as SHONA: 4.30%, KLINGON: 2.50%, TSONGA: 2.30%, LATIN: 2.30%, ZULU: 2.20%, TSWANA: 2.10%, YORUBA: 2.10%, GANDA: 1.80%, ESPERANTO: 1.40%, ENGLISH: 1.40%, WELSH: 1.30%, SOTHO: 1.20%, XHOSA: 1.20%, MALAY: 1.20%, ITALIAN: 1.20%, BASQUE: 1.10%, SOMALI: 1.00%, TAGALOG: 1.00%, INDONESIAN: 1.00%, ESTONIAN: 0.90%, LITHUANIAN: 0.80%, GERMAN: 0.80%, AFRIKAANS: 0.70%, FRENCH: 0.70%, FINNISH: 0.70%, BOSNIAN: 0.50%, SWEDISH: 0.50%, POLISH: 0.50%, TURKISH: 0.40%, PORTUGUESE: 0.40%, BOKMAL: 0.40%, DUTCH: 0.30%, CATALAN: 0.30%, IRISH: 0.30%, CROATIAN: 0.20%, NYNORSK: 0.20%, ICELANDIC: 0.20%, LATVIAN: 0.20%, ROMANIAN: 0.20%, ALBANIAN: 0.10%, SLOVENE: 0.10%, SPANISH: 0.10%, HUNGARIAN: 0.10%, CZECH: 0.10%, SLOVAK: 0.10%

>> Detection of 1000 word pairs (average length: 15 chars)
Accuracy: 83.50%
Erroneously classified as LATIN: 1.40%, ENGLISH: 1.40%, SHONA: 1.40%, GANDA: 1.10%, TSONGA: 1.00%, XHOSA: 1.00%, ZULU: 0.90%, LITHUANIAN: 0.70%, TAGALOG: 0.60%, YORUBA: 0.60%, KLINGON: 0.60%, ITALIAN: 0.50%, MALAY: 0.40%, FRENCH: 0.40%, TURKISH: 0.30%, INDONESIAN: 0.30%, ALBANIAN: 0.30%, WELSH: 0.30%, ESTONIAN: 0.30%, ESPERANTO: 0.30%, SLOVAK: 0.20%, TSWANA: 0.20%, AFRIKAANS: 0.20%, GERMAN: 0.20%, FINNISH: 0.20%, SOTHO: 0.20%, POLISH: 0.20%, SOMALI: 0.20%, BOKMAL: 0.20%, SPANISH: 0.20%, CATALAN: 0.10%, SWEDISH: 0.10%, PORTUGUESE: 0.10%, DANISH: 0.10%, SLOVENE: 0.10%, BOSNIAN: 0.10%, BASQUE: 0.10%

>> Detection of 1000 sentences (average length: 108 chars)
Accuracy: 98.20%
Erroneously classified as SHONA: 0.30%, YORUBA: 0.30%, SPANISH: 0.20%, LATIN: 0.20%, ENGLISH: 0.20%, ALBANIAN: 0.10%, KLINGON: 0.10%, MALAY: 0.10%, TSONGA: 0.10%, ZULU: 0.10%, GERMAN: 0.10%
=======
>>> Accuracy on average: 80.13%

>> Detection of 1000 single words (average length: 8 chars)
Accuracy: 58.40%
Erroneously classified as SHONA: 4.40%, TSONGA: 2.50%, YORUBA: 2.40%, ZULU: 2.30%, LATIN: 2.30%, TSWANA: 2.10%, GANDA: 1.90%, ESPERANTO: 1.40%, ENGLISH: 1.40%, WELSH: 1.30%, SOTHO: 1.30%, XHOSA: 1.30%, ITALIAN: 1.30%, MALAY: 1.20%, TAGALOG: 1.10%, BASQUE: 1.10%, SOMALI: 1.00%, ESTONIAN: 1.00%, INDONESIAN: 1.00%, GERMAN: 0.90%, LITHUANIAN: 0.80%, FINNISH: 0.80%, AFRIKAANS: 0.70%, FRENCH: 0.70%, BOSNIAN: 0.50%, SWEDISH: 0.50%, POLISH: 0.50%, TURKISH: 0.40%, PORTUGUESE: 0.40%, BOKMAL: 0.40%, DUTCH: 0.30%, CATALAN: 0.30%, IRISH: 0.30%, ROMANIAN: 0.30%, CROATIAN: 0.20%, CZECH: 0.20%, NYNORSK: 0.20%, ICELANDIC: 0.20%, LATVIAN: 0.20%, ALBANIAN: 0.10%, SLOVENE: 0.10%, SPANISH: 0.10%, HUNGARIAN: 0.10%, SLOVAK: 0.10%

>> Detection of 1000 word pairs (average length: 15 chars)
Accuracy: 83.70%
Erroneously classified as LATIN: 1.50%, ENGLISH: 1.40%, SHONA: 1.40%, GANDA: 1.10%, TSONGA: 1.00%, XHOSA: 1.00%, ZULU: 0.90%, TAGALOG: 0.70%, YORUBA: 0.70%, LITHUANIAN: 0.70%, ITALIAN: 0.60%, MALAY: 0.40%, FRENCH: 0.40%, TURKISH: 0.30%, INDONESIAN: 0.30%, ALBANIAN: 0.30%, WELSH: 0.30%, ESTONIAN: 0.30%, ESPERANTO: 0.30%, SLOVAK: 0.20%, TSWANA: 0.20%, AFRIKAANS: 0.20%, GERMAN: 0.20%, FINNISH: 0.20%, SOTHO: 0.20%, POLISH: 0.20%, SOMALI: 0.20%, BOKMAL: 0.20%, SPANISH: 0.20%, CATALAN: 0.10%, SWEDISH: 0.10%, PORTUGUESE: 0.10%, DANISH: 0.10%, SLOVENE: 0.10%, BOSNIAN: 0.10%, BASQUE: 0.10%

>> Detection of 1000 sentences (average length: 108 chars)
Accuracy: 98.30%
Erroneously classified as SHONA: 0.30%, YORUBA: 0.30%, SPANISH: 0.20%, LATIN: 0.20%, ENGLISH: 0.20%, ALBANIAN: 0.10%, MALAY: 0.10%, TSONGA: 0.10%, ZULU: 0.10%, GERMAN: 0.10%
>>>>>>> 28a5eb03

>> Exact values: 79.76666666666667 57.599999999999994 83.5 98.2<|MERGE_RESOLUTION|>--- conflicted
+++ resolved
@@ -1,20 +1,5 @@
 ##### SWAHILI #####
 
-<<<<<<< HEAD
->>> Accuracy on average: 79.77%
-
->> Detection of 1000 single words (average length: 8 chars)
-Accuracy: 57.60%
-Erroneously classified as SHONA: 4.30%, KLINGON: 2.50%, TSONGA: 2.30%, LATIN: 2.30%, ZULU: 2.20%, TSWANA: 2.10%, YORUBA: 2.10%, GANDA: 1.80%, ESPERANTO: 1.40%, ENGLISH: 1.40%, WELSH: 1.30%, SOTHO: 1.20%, XHOSA: 1.20%, MALAY: 1.20%, ITALIAN: 1.20%, BASQUE: 1.10%, SOMALI: 1.00%, TAGALOG: 1.00%, INDONESIAN: 1.00%, ESTONIAN: 0.90%, LITHUANIAN: 0.80%, GERMAN: 0.80%, AFRIKAANS: 0.70%, FRENCH: 0.70%, FINNISH: 0.70%, BOSNIAN: 0.50%, SWEDISH: 0.50%, POLISH: 0.50%, TURKISH: 0.40%, PORTUGUESE: 0.40%, BOKMAL: 0.40%, DUTCH: 0.30%, CATALAN: 0.30%, IRISH: 0.30%, CROATIAN: 0.20%, NYNORSK: 0.20%, ICELANDIC: 0.20%, LATVIAN: 0.20%, ROMANIAN: 0.20%, ALBANIAN: 0.10%, SLOVENE: 0.10%, SPANISH: 0.10%, HUNGARIAN: 0.10%, CZECH: 0.10%, SLOVAK: 0.10%
-
->> Detection of 1000 word pairs (average length: 15 chars)
-Accuracy: 83.50%
-Erroneously classified as LATIN: 1.40%, ENGLISH: 1.40%, SHONA: 1.40%, GANDA: 1.10%, TSONGA: 1.00%, XHOSA: 1.00%, ZULU: 0.90%, LITHUANIAN: 0.70%, TAGALOG: 0.60%, YORUBA: 0.60%, KLINGON: 0.60%, ITALIAN: 0.50%, MALAY: 0.40%, FRENCH: 0.40%, TURKISH: 0.30%, INDONESIAN: 0.30%, ALBANIAN: 0.30%, WELSH: 0.30%, ESTONIAN: 0.30%, ESPERANTO: 0.30%, SLOVAK: 0.20%, TSWANA: 0.20%, AFRIKAANS: 0.20%, GERMAN: 0.20%, FINNISH: 0.20%, SOTHO: 0.20%, POLISH: 0.20%, SOMALI: 0.20%, BOKMAL: 0.20%, SPANISH: 0.20%, CATALAN: 0.10%, SWEDISH: 0.10%, PORTUGUESE: 0.10%, DANISH: 0.10%, SLOVENE: 0.10%, BOSNIAN: 0.10%, BASQUE: 0.10%
-
->> Detection of 1000 sentences (average length: 108 chars)
-Accuracy: 98.20%
-Erroneously classified as SHONA: 0.30%, YORUBA: 0.30%, SPANISH: 0.20%, LATIN: 0.20%, ENGLISH: 0.20%, ALBANIAN: 0.10%, KLINGON: 0.10%, MALAY: 0.10%, TSONGA: 0.10%, ZULU: 0.10%, GERMAN: 0.10%
-=======
 >>> Accuracy on average: 80.13%
 
 >> Detection of 1000 single words (average length: 8 chars)
@@ -28,6 +13,5 @@
 >> Detection of 1000 sentences (average length: 108 chars)
 Accuracy: 98.30%
 Erroneously classified as SHONA: 0.30%, YORUBA: 0.30%, SPANISH: 0.20%, LATIN: 0.20%, ENGLISH: 0.20%, ALBANIAN: 0.10%, MALAY: 0.10%, TSONGA: 0.10%, ZULU: 0.10%, GERMAN: 0.10%
->>>>>>> 28a5eb03
 
->> Exact values: 79.76666666666667 57.599999999999994 83.5 98.2+>> Exact values: 80.13333333333333 58.4 83.7 98.3